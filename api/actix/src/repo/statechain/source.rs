--- conflicted
+++ resolved
@@ -1,23 +1,10 @@
-<<<<<<< HEAD
-use std::borrow::Borrow;
-
-use async_trait::async_trait;
-use serde::Serialize;
-use sqlx::{prelude::FromRow, Executor};
-
-use super::{StatechainResult, TraitStatechainRepo};
-use crate::{db::Database, util::response};
-use secp256k1::{PublicKey, SecretKey, XOnlyPublicKey};
-use sqlx::Row;
-=======
 use anyhow::Result;
 use async_trait::async_trait;
 
 use crate::{db::Database, model::entity::statechain::StateCoin};
-use bitcoin::secp256k1::{PublicKey, SecretKey};
+use bitcoin::secp256k1::{PublicKey, XOnlyPublicKey, SecretKey};
 
 use super::TraitStatechainRepo;
->>>>>>> 8d7c6b53
 
 #[derive(Clone)]
 pub struct StatechainRepo {
@@ -44,7 +31,7 @@
     async fn create_deposit_tx(
         &self,
         token_id: &str,
-        auth_pubkey: &XOnlyPublicKey,
+        auth_pubkey: &PublicKey,
         server_pubkey: &PublicKey,
         server_privkey: &SecretKey,
         amount: u32,
@@ -68,79 +55,153 @@
         .fetch_one(&self.pool.pool)
         .await?;
         Ok(statecoin)
-    }
-
-    async fn get_auth_key_by_statechain_id(&self, statechain_id: &str) -> StatechainResult<String> {
-        let row = sqlx::query(
-            r#"select auth_xonly_public_key from statechain_data where statechain_id = $1"#,
-        )
-        .bind(statechain_id)
-        .fetch_one(&self.pool.pool)
-        .await
-        .map_err(|e| e.to_string());
-        println!(
-            "auth xonly {:?}",
-            row.unwrap().column("auth_xonly_public_key")
-        );
-
-        Ok("asdf".to_string())
-    }
-
-    async fn insert_signature_data(
-        &self,
-        r2_commitment: &str,
-        blind_commitment: &str,
-        statechain_id: &str,
-        server_pubnonce: &PublicKey,
-        server_secnonce: &SecretKey,
-    ) -> StatechainResult<()> {
-        let mut transaction = self.pool.pool.begin().await.unwrap();
-
-        let max_tx_k_query = "\
-            SELECT COALESCE(MAX(tx_n), 0) \
-            FROM (\
-                SELECT * \
-                FROM statechain_signature_data \
-                WHERE statechain_id = $1 FOR UPDATE) AS result";
-
-        let row = sqlx::query(max_tx_k_query)
-            .bind(statechain_id)
-            .fetch_one(&mut *transaction)
-            .await
-            .unwrap();
-
-        let mut new_tx_n = row.get::<i32, _>(0);
-        new_tx_n = new_tx_n + 1;
-
-        let query = "\
-            INSERT INTO statechain_signature_data \
-            (r2_commitment, blind_commitment,  server_pubnonce, server_secnonce, tx_n, statechain_id ) \
-            VALUES ($1, $2, $3, $4, $5, $6)";
-
-        let server_secnonce_bytes = server_secnonce.secret_bytes();
-        let server_pubnonce_bytes = server_pubnonce.serialize();
-
-        let _ = sqlx::query(query)
-            .bind(r2_commitment)
-            .bind(blind_commitment)
-            .bind(server_pubnonce_bytes)
-            .bind(server_secnonce_bytes)
-            .bind(new_tx_n)
-            .bind(statechain_id)
-            .execute(&mut *transaction)
-            .await
-            .unwrap();
-
-        let res = transaction.commit().await;
-
-        match res {
-            Ok(_) => Ok(()),
-            Err(e) => Err(e.to_string()),
-        }
-    }
-}
-
-#[derive(FromRow)]
-struct AuthXonly {
-    auth_xonly_public_key: String,
-}+    }}
+
+//     async fn get_auth_key_by_statechain_id(&self, statechain_id: &str) -> StatechainResult<String> {
+//         let row = sqlx::query(
+//             r#"select auth_xonly_public_key from statechain_data where statechain_id = $1"#,
+//         )
+//         .bind(statechain_id)
+//         .fetch_one(&self.pool.pool)
+//         .await
+//         .map_err(|e| e.to_string());
+//         println!(
+//             "auth xonly {:?}",
+//             row.unwrap().column("auth_xonly_public_key")
+//         );
+
+//         Ok("asdf".to_string())
+//     }
+
+//     async fn insert_signature_data(
+//         &self,
+//         r2_commitment: &str,
+//         blind_commitment: &str,
+//         statechain_id: &str,
+//         server_pubnonce: &PublicKey,
+//         server_secnonce: &SecretKey,
+//     ) -> StatechainResult<()> {
+//         let mut transaction = self.pool.pool.begin().await.unwrap();
+
+//         let max_tx_k_query = "\
+//             SELECT COALESCE(MAX(tx_n), 0) \
+//             FROM (\
+//                 SELECT * \
+//                 FROM statechain_signature_data \
+//                 WHERE statechain_id = $1 FOR UPDATE) AS result";
+
+//         let row = sqlx::query(max_tx_k_query)
+//             .bind(statechain_id)
+//             .fetch_one(&mut *transaction)
+//             .await
+//             .unwrap();
+
+//         let mut new_tx_n = row.get::<i32, _>(0);
+//         new_tx_n = new_tx_n + 1;
+
+//         let query = "\
+//             INSERT INTO statechain_signature_data \
+//             (r2_commitment, blind_commitment,  server_pubnonce, server_secnonce, tx_n, statechain_id ) \
+//             VALUES ($1, $2, $3, $4, $5, $6)";
+
+//         let server_secnonce_bytes = server_secnonce.secret_bytes();
+//         let server_pubnonce_bytes = server_pubnonce.serialize();
+
+//         let _ = sqlx::query(query)
+//             .bind(r2_commitment)
+//             .bind(blind_commitment)
+//             .bind(server_pubnonce_bytes)
+//             .bind(server_secnonce_bytes)
+//             .bind(new_tx_n)
+//             .bind(statechain_id)
+//             .execute(&mut *transaction)
+//             .await
+//             .unwrap();
+
+//         let res = transaction.commit().await;
+
+//         match res {
+//             Ok(_) => Ok(()),
+//             Err(e) => Err(e.to_string()),
+//         }
+//     }
+
+//     async fn get_auth_key_by_statechain_id(&self, statechain_id: &str) -> StatechainResult<String> {
+//         let row = sqlx::query(
+//             r#"select auth_xonly_public_key from statechain_data where statechain_id = $1"#,
+//         )
+//         .bind(statechain_id)
+//         .fetch_one(&self.pool.pool)
+//         .await
+//         .map_err(|e| e.to_string());
+//         println!(
+//             "auth xonly {:?}",
+//             row.unwrap().column("auth_xonly_public_key")
+//         );
+
+//         Ok("asdf".to_string())
+//     }
+
+//     async fn insert_signature_data(
+//         &self,
+//         r2_commitment: &str,
+//         blind_commitment: &str,
+//         statechain_id: &str,
+//         server_pubnonce: &PublicKey,
+//         server_secnonce: &SecretKey,
+//     ) -> StatechainResult<()> {
+//         let mut transaction = self.pool.pool.begin().await.unwrap();
+
+//         let max_tx_k_query = "\
+//             SELECT COALESCE(MAX(tx_n), 0) \
+//             FROM (\
+//                 SELECT * \
+//                 FROM statechain_signature_data \
+//                 WHERE statechain_id = $1 FOR UPDATE) AS result";
+
+//         let row = sqlx::query(max_tx_k_query)
+//             .bind(statechain_id)
+//             .fetch_one(&mut *transaction)
+//             .await
+//             .unwrap();
+
+//         let mut new_tx_n = row.get::<i32, _>(0);
+//         new_tx_n = new_tx_n + 1;
+
+//         let query = "\
+//             INSERT INTO statechain_signature_data \
+//             (r2_commitment, blind_commitment,  server_pubnonce, server_secnonce, tx_n, statechain_id ) \
+//             VALUES ($1, $2, $3, $4, $5, $6)";
+
+//         let server_secnonce_bytes = server_secnonce.secret_bytes();
+//         let server_pubnonce_bytes = server_pubnonce.serialize();
+
+//         let _ = sqlx::query(query)
+//             .bind(r2_commitment)
+//             .bind(blind_commitment)
+//             .bind(server_pubnonce_bytes)
+//             .bind(server_secnonce_bytes)
+//             .bind(new_tx_n)
+//             .bind(statechain_id)
+//             .execute(&mut *transaction)
+//             .await
+//             .unwrap();
+
+//         let res = transaction.commit().await;
+
+//         match res {
+//             Ok(_) => Ok(()),
+//             Err(e) => Err(e.to_string()),
+//         }
+//     }
+// }
+
+// #[derive(FromRow)]
+// struct AuthXonly {
+//     auth_xonly_public_key: String,
+// }
+
+// #[derive(FromRow)]
+// struct AuthXonly {
+//     auth_xonly_public_key: String,
+// }