use anyhow::Result;
use async_trait::async_trait;
use bitcoin::secp256k1::{PublicKey, SecretKey};

mod source;
pub use source::StatechainRepo;

use crate::model::entity::statechain::StateCoin;

#[async_trait]
pub trait TraitStatechainRepo: Send + Sync + 'static {
    async fn create_deposit_tx(
        &self,
        token_id: &str,
        auth_pubkey: &XOnlyPublicKey,
        server_pubkey: &PublicKey,
        server_privkey: &SecretKey,
        amount: u32,
<<<<<<< HEAD
    ) -> StatechainResult<()>;
    async fn get_auth_key_by_statechain_id(&self, statechain_id: &str) -> StatechainResult<String>;
    async fn insert_signature_data(
        &self,
        r2_commitment: &str,
        blind_commitment: &str,
        statechain_id: &str,
        server_pubnonce: &PublicKey,
        server_secnonce: &SecretKey,
    ) -> StatechainResult<()>;
=======
    ) -> Result<StateCoin>;
>>>>>>> 8d7c6b53
}<|MERGE_RESOLUTION|>--- conflicted
+++ resolved
@@ -1,6 +1,6 @@
 use anyhow::Result;
 use async_trait::async_trait;
-use bitcoin::secp256k1::{PublicKey, SecretKey};
+use bitcoin::secp256k1::{PublicKey, SecretKey, XOnlyPublicKey};
 
 mod source;
 pub use source::StatechainRepo;
@@ -12,22 +12,9 @@
     async fn create_deposit_tx(
         &self,
         token_id: &str,
-        auth_pubkey: &XOnlyPublicKey,
+        auth_pubkey: &PublicKey,
         server_pubkey: &PublicKey,
         server_privkey: &SecretKey,
         amount: u32,
-<<<<<<< HEAD
-    ) -> StatechainResult<()>;
-    async fn get_auth_key_by_statechain_id(&self, statechain_id: &str) -> StatechainResult<String>;
-    async fn insert_signature_data(
-        &self,
-        r2_commitment: &str,
-        blind_commitment: &str,
-        statechain_id: &str,
-        server_pubnonce: &PublicKey,
-        server_secnonce: &SecretKey,
-    ) -> StatechainResult<()>;
-=======
     ) -> Result<StateCoin>;
->>>>>>> 8d7c6b53
 }