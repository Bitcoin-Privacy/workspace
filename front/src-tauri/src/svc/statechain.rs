use std::str::FromStr;

use crate::{connector::NodeConnector, db::PoolWrapper};
use anyhow::Result;
use bitcoin::{
    secp256k1::{
        rand, schnorr::Signature, Keypair, Message, PublicKey, Secp256k1, SecretKey, XOnlyPublicKey,
    },
    Address,
};

use shared::intf::statechain::{AggregatedPublicKey, DepositReq, DepositRes};

<<<<<<< HEAD
use statechain_core::utils::get_network;

pub async fn deposit(
    pool: &PoolWrapper,
    conn: &NodeConnector,
    deriv: &str,
    amount: u64,
) -> Result<AggregatedPublicKey> {
    let secp = Secp256k1::new();
    let keypair = Keypair::new(&secp, &mut rand::thread_rng());
    let xonly_pubkey = XOnlyPublicKey::from_keypair(&keypair).0;

    let req = DepositReq {
        token_id: "abc".to_string(),
        addr: xonly_pubkey.to_string(),
=======
use crate::{connector::NodeConnector, store::master_account::get_master};

use super::account;

pub async fn deposit(conn: &NodeConnector, deriv: &str, amount: u64) -> Result<()> {
    let acct = account::get_internal_account(deriv)?;
    let req = DepositReq {
        token_id: "abc".to_string(),
        addr: acct.master_public.to_string(),
>>>>>>> 8d7c6b53
        amount: amount as u32,
    };
    println!("Deposit {:#?}", req);
    let body = serde_json::to_value(req)?;
    let res = conn.post("statechain/deposit", &body).await?;

    let json: DepositRes = serde_json::from_value(res)?;
    println!("Deposit {:#?}", json);
    // response
    let se_pubkey = json.se_pubkey_1;
    let statechain_id = json.statechain_id;

    //gen o1
    let owner_keypair = Keypair::new(&secp, &mut rand::thread_rng());
    let owner_pubkey = PublicKey::from_keypair(&owner_keypair);
    let owner_seckey = SecretKey::from_keypair(&owner_keypair);

    //gen auth_key

    let auth_keypair = Keypair::new(&secp, &mut rand::thread_rng());
    let auth_pubkey = PublicKey::from_keypair(&auth_keypair);
    let auth_seckey = SecretKey::from_keypair(&auth_keypair);

    // combine 2 address
    let key = create_aggregated_address(owner_pubkey.to_string(), se_pubkey, "testnet".to_string())
        .unwrap();

    if let Err(e) = pool
        .insert_statecoin(
            &statechain_id,
            &deriv,
            amount,
            &auth_seckey,
            &auth_pubkey,
            &key.aggregated_pubkey,
            &key.aggregated_address,
            &owner_seckey,
            &owner_pubkey,
        )
        .await
    {
        panic!("Failed to insert statecoin data {:?}", e);
    }

    Ok(key)
}

pub fn create_aggregated_address(
    k1: String,
    k2: String,
    network: String,
) -> Result<AggregatedPublicKey> {
    let secp = Secp256k1::new();
    let network = get_network(&network)?;
    let pub_k1 = PublicKey::from_str(&k1)?;
    let pub_k2 = PublicKey::from_str(&k2)?;

    let aggregated_pubkey = pub_k1.combine(&pub_k2)?;

    let aggregated_address = Address::p2tr(
        &secp,
        aggregated_pubkey.x_only_public_key().0,
        None,
        network,
    );

    Ok(AggregatedPublicKey {
        aggregated_pubkey: aggregated_pubkey.to_string(),
        aggregated_address: aggregated_address.to_string(),
    })
}<|MERGE_RESOLUTION|>--- conflicted
+++ resolved
@@ -1,17 +1,16 @@
 use std::str::FromStr;
 
-use crate::{connector::NodeConnector, db::PoolWrapper};
+use crate::db::PoolWrapper;
 use anyhow::Result;
 use bitcoin::{
-    secp256k1::{
-        rand, schnorr::Signature, Keypair, Message, PublicKey, Secp256k1, SecretKey, XOnlyPublicKey,
-    },
-    Address,
+    bip32::Xpub, secp256k1::{rand, schnorr::Signature, Keypair, PublicKey, Secp256k1, SecretKey}, Address
 };
 
 use shared::intf::statechain::{AggregatedPublicKey, DepositReq, DepositRes};
 
-<<<<<<< HEAD
+use crate::{connector::NodeConnector, store::master_account::get_master};
+
+use super::account;
 use statechain_core::utils::get_network;
 
 pub async fn deposit(
@@ -21,45 +20,36 @@
     amount: u64,
 ) -> Result<AggregatedPublicKey> {
     let secp = Secp256k1::new();
-    let keypair = Keypair::new(&secp, &mut rand::thread_rng());
-    let xonly_pubkey = XOnlyPublicKey::from_keypair(&keypair).0;
+    // let keypair = Keypair::new(&secp, &mut rand::thread_rng());
+    // let xonly_pubkey = XOnlyPublicKey::from_keypair(&keypair).0;
 
-    let req = DepositReq {
-        token_id: "abc".to_string(),
-        addr: xonly_pubkey.to_string(),
-=======
-use crate::{connector::NodeConnector, store::master_account::get_master};
+    let auth_keypair = Keypair::new(&secp, &mut rand::thread_rng());
+    let auth_seckey = SecretKey::from_keypair(&auth_keypair);
+    let auth_pubkey = PublicKey::from_keypair(&auth_keypair);
+   
 
-use super::account;
-
-pub async fn deposit(conn: &NodeConnector, deriv: &str, amount: u64) -> Result<()> {
     let acct = account::get_internal_account(deriv)?;
     let req = DepositReq {
         token_id: "abc".to_string(),
-        addr: acct.master_public.to_string(),
->>>>>>> 8d7c6b53
+        addr: auth_pubkey.to_string(),
         amount: amount as u32,
     };
-    println!("Deposit {:#?}", req);
+    println!("Deposit request {:#?}", req);
     let body = serde_json::to_value(req)?;
     let res = conn.post("statechain/deposit", &body).await?;
 
     let json: DepositRes = serde_json::from_value(res)?;
-    println!("Deposit {:#?}", json);
+    println!("Deposit response {:#?}", json);
     // response
     let se_pubkey = json.se_pubkey_1;
     let statechain_id = json.statechain_id;
 
     //gen o1
     let owner_keypair = Keypair::new(&secp, &mut rand::thread_rng());
+    let owner_seckey = SecretKey::from_keypair(&owner_keypair);
     let owner_pubkey = PublicKey::from_keypair(&owner_keypair);
-    let owner_seckey = SecretKey::from_keypair(&owner_keypair);
-
+    
     //gen auth_key
-
-    let auth_keypair = Keypair::new(&secp, &mut rand::thread_rng());
-    let auth_pubkey = PublicKey::from_keypair(&auth_keypair);
-    let auth_seckey = SecretKey::from_keypair(&auth_keypair);
 
     // combine 2 address
     let key = create_aggregated_address(owner_pubkey.to_string(), se_pubkey, "testnet".to_string())
@@ -68,7 +58,7 @@
     if let Err(e) = pool
         .insert_statecoin(
             &statechain_id,
-            &deriv,
+            &acct.master_public.to_string(),
             amount,
             &auth_seckey,
             &auth_pubkey,
