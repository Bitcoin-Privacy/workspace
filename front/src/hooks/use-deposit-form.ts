import { StatechainApi } from "@/apis";
import { convertBtcToSats } from "@/utils";
import { useMemo, useState } from "react";
import { useForm } from "react-hook-form";

type CreateDepositFormInput = {
  amount: number;
};

export const useDepositForm = (derivationPath: string) => {
  const form = useForm<CreateDepositFormInput>();

  const [aggAddress,setAggAddress] = useState<string>("");

  const [isLoading, setIsLoading] = useState<boolean>(false);

  const handleFormSubmit = useMemo(
    () =>
      form.handleSubmit(async (data: CreateDepositFormInput) => {
        setIsLoading(true);
        try {
          console.log("send deposit");
          const res = await StatechainApi.deposit(
            derivationPath,
            convertBtcToSats(data.amount),
          );
<<<<<<< HEAD
          // get the aggregated address
          console.log("api response ",res);
          setAggAddress(res.aggregated_address)

          //create backup transaction

       
            
=======
          console.log("api response ",res);
          setAggAddress(res.aggregated_address)
>>>>>>> 34243f29
          form.reset({ amount: 0 });
        } catch (e) {
        } finally {
          setIsLoading(false);
        }
      }),
    [derivationPath],
  );

  return {
    states: {
      aggAddress,
      form,
      isLoading,
    },
    methods: {
      handleFormSubmit,
    },
  };
};<|MERGE_RESOLUTION|>--- conflicted
+++ resolved
@@ -24,19 +24,11 @@
             derivationPath,
             convertBtcToSats(data.amount),
           );
-<<<<<<< HEAD
           // get the aggregated address
           console.log("api response ",res);
           setAggAddress(res.aggregated_address)
 
           //create backup transaction
-
-       
-            
-=======
-          console.log("api response ",res);
-          setAggAddress(res.aggregated_address)
->>>>>>> 34243f29
           form.reset({ amount: 0 });
         } catch (e) {
         } finally {
